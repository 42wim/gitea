<template>
  <!--
  if this component is shown, either the user is admin (can do merge without checks), or they is a writer who has the permission to do merge
  if the user is a writer and can't do merge now (canMergeNow==false), then only show the Auto Merge for them
  How to test the UI manually:
  * Method 1: manually set some variables in pull.tmpl, eg: {{$notAllOverridableChecksOk = true}} {{$canMergeNow = false}}
  * Method 2: make a protected branch, then set state=pending/success :
    curl -X POST ${root_url}/api/v1/repos/${owner}/${repo}/statuses/${sha} \
      -H "accept: application/json" -H "authorization: Basic $base64_auth" -H "Content-Type: application/json" \
      -d '{"context": "test/context", "description": "description", "state": "${state}", "target_url": "http://localhost"}'
  -->
  <div>
    <!-- eslint-disable -->
    <div v-if="mergeForm.hasPendingPullRequestMerge" v-html="mergeForm.hasPendingPullRequestMergeTip" class="ui info message"></div>

    <div class="ui form" v-if="showActionForm">
      <form :action="mergeForm.baseLink+'/merge'" method="post">
        <input type="hidden" name="_csrf" :value="csrfToken">
        <input type="hidden" name="head_commit_id" v-model="mergeForm.pullHeadCommitID">
        <input type="hidden" name="merge_when_checks_succeed" v-model="autoMergeWhenSucceed">

        <template v-if="!mergeStyleDetail.hideMergeMessageTexts">
          <div class="field">
            <input type="text" name="merge_title_field" v-model="mergeTitleFieldValue">
          </div>
          <div class="field">
            <textarea name="merge_message_field" rows="5" :placeholder="mergeForm.mergeMessageFieldPlaceHolder" v-model="mergeMessageFieldValue"/>
          </div>
        </template>

        <button class="ui button" :class="mergeButtonStyleClass" type="submit" name="do" :value="mergeStyle">
          {{ mergeStyleDetail.textDoMerge }}
          <template v-if="autoMergeWhenSucceed">
            {{ mergeForm.textAutoMergeButtonWhenSucceed }}
          </template>
        </button>

        <button class="ui button merge-cancel" @click="toggleActionForm(false)">
          {{ mergeForm.textCancel }}
        </button>

        <div class="ui checkbox ml-2" v-if="mergeForm.isPullBranchDeletable && !autoMergeWhenSucceed">
          <input name="delete_branch_after_merge" type="checkbox" v-model="deleteBranchAfterMerge" id="delete-branch-after-merge">
          <label for="delete-branch-after-merge">{{ mergeForm.textDeleteBranch }}</label>
        </div>
        <div class="ui checkbox ml-2" v-if="mergeForm.isAllowCreateTag">
          <input name="tag_after_merge" type="checkbox" v-model="addTagAfterMerge" id="tag-after-merge">
        </div>
        <div class="ui input ml-2" v-if="mergeForm.isAllowCreateTag">
          <label for="tag-after-merge">{{ mergeForm.textTagCreate }}</label>
          <input id="tag-name" name="tag_name" type="text" v-model="tagName" :placeholder="mergeForm.textTagName">
        </div>
      </form>
    </div>

    <div v-if="!showActionForm" class="df">
      <!-- the merge button -->
      <div class="ui buttons merge-button" :class="mergeButtonStyleClass" @click="toggleActionForm(true)" >
        <button class="ui button">
          <svg-icon name="octicon-git-merge"/>
          <span class="button-text">
            {{ mergeStyleDetail.textDoMerge }}
            <template v-if="autoMergeWhenSucceed">
              {{ mergeForm.textAutoMergeButtonWhenSucceed }}
            </template>
          </span>
        </button>
        <div class="ui dropdown icon button no-text" @click.stop="showMergeStyleMenu = !showMergeStyleMenu" v-if="mergeStyleAllowedCount>1">
          <svg-icon name="octicon-triangle-down" :size="14"/>
          <div class="menu" :class="{'show':showMergeStyleMenu}">
            <template v-for="msd in mergeForm.mergeStyles">
              <!-- if can merge now, show one action "merge now", and an action "auto merge when succeed" -->
              <div class="item" v-if="msd.allowed && mergeForm.canMergeNow" :key="msd.name" @click.stop="switchMergeStyle(msd.name)">
                <div class="action-text">
                  {{ msd.textDoMerge }}
                </div>
                <div v-if="!msd.hideAutoMerge" class="auto-merge-small" @click.stop="switchMergeStyle(msd.name, true)">
                  <svg-icon name="octicon-clock" :size="14"/>
                  <div class="auto-merge-tip">
                    {{ mergeForm.textAutoMergeWhenSucceed }}
                  </div>
                </div>
              </div>

              <!-- if can NOT merge now, only show one action "auto merge when succeed" -->
              <div class="item" v-if="msd.allowed && !mergeForm.canMergeNow && !msd.hideAutoMerge" :key="msd.name" @click.stop="switchMergeStyle(msd.name, true)">
                <div class="action-text">
                  {{ msd.textDoMerge }} {{ mergeForm.textAutoMergeButtonWhenSucceed }}
                </div>
              </div>
            </template>
          </div>
        </div>
      </div>

      <!-- the cancel auto merge button -->
      <form v-if="mergeForm.hasPendingPullRequestMerge" :action="mergeForm.baseLink+'/cancel_auto_merge'" method="post" class="ml-4">
        <input type="hidden" name="_csrf" :value="csrfToken">
        <button class="ui button">
          {{ mergeForm.textAutoMergeCancelSchedule }}
        </button>
      </form>
    </div>
  </div>
</template>

<script>
import {SvgIcon} from '../svg.js';

const {csrfToken, pageData} = window.config;

export default {
  name: 'PullRequestMergeForm',
  components: {
    SvgIcon,
  },

  data: () => ({
    csrfToken,
    mergeForm: pageData.pullRequestMergeForm,

    mergeTitleFieldValue: '',
    mergeMessageFieldValue: '',
    deleteBranchAfterMerge: false,
<<<<<<< HEAD
    addTagAfterMerge: false,
=======
    autoMergeWhenSucceed: false,
>>>>>>> 47bb0623

    mergeStyle: '',
    mergeStyleDetail: { // dummy only, these values will come from one of the mergeForm.mergeStyles
      hideMergeMessageTexts: false,
      textDoMerge: '',
      mergeTitleFieldText: '',
      mergeMessageFieldText: '',
    },
    mergeStyleAllowedCount: 0,

    showMergeStyleMenu: false,
    showActionForm: false,
  }),

  computed: {
    mergeButtonStyleClass() {
      if (this.mergeForm.allOverridableChecksOk) return 'green';
      return this.autoMergeWhenSucceed ? 'blue' : 'red';
    }
  },

  watch: {
    mergeStyle(val) {
      this.mergeStyleDetail = this.mergeForm.mergeStyles.find((e) => e.name === val);
    }
  },

  created() {
    this.mergeStyleAllowedCount = this.mergeForm.mergeStyles.reduce((v, msd) => v + (msd.allowed ? 1 : 0), 0);
    this.switchMergeStyle(this.mergeForm.mergeStyles.find((e) => e.allowed)?.name, !this.mergeForm.canMergeNow);
  },

  mounted() {
    document.addEventListener('mouseup', this.hideMergeStyleMenu);
  },

  unmounted() {
    document.removeEventListener('mouseup', this.hideMergeStyleMenu);
  },

  methods: {
    hideMergeStyleMenu() {
      this.showMergeStyleMenu = false;
    },
    toggleActionForm(show) {
      this.showActionForm = show;
      if (!show) return;
      this.deleteBranchAfterMerge = this.mergeForm.defaultDeleteBranchAfterMerge;
      this.addTagAfterMerge = this.mergeForm.defaultAddTagAfterMerge;
      this.mergeTitleFieldValue = this.mergeStyleDetail.mergeTitleFieldText;
      this.mergeMessageFieldValue = this.mergeStyleDetail.mergeMessageFieldText;
    },
    switchMergeStyle(name, autoMerge = false) {
      this.mergeStyle = name;
      this.autoMergeWhenSucceed = autoMerge;
    },
  },
};
</script>

<style scoped>
/* to keep UI the same, at the moment we are still using some Fomantic UI styles, but we do not use their scripts, so we need to fine tune some styles */
.ui.dropdown .menu.show {
  display: block;
}
.ui.checkbox label {
  cursor: pointer;
}

/* make the dropdown list left-aligned */
.ui.merge-button {
  position: relative;
}
.ui.merge-button .ui.dropdown {
  position: static;
}
.ui.merge-button > .ui.dropdown:last-child > .menu:not(.left) {
  left: 0;
  right: auto;
}
.ui.merge-button .ui.dropdown .menu > .item {
  display: flex;
  align-items: stretch;
  padding: 0 !important; /* polluted by semantic.css: .ui.dropdown .menu > .item { !important } */
}

/* merge style list item */
.action-text {
  padding: 0.8rem;
  flex: 1
}

.auto-merge-small {
  width: 40px;
  display: flex;
  align-items: center;
  justify-content: center;
  position: relative;
}
.auto-merge-small .auto-merge-tip {
  display: none;
  left: 38px;
  top: -1px;
  bottom: -1px;
  position: absolute;
  align-items: center;
  color: var(--color-info-text);
  background-color: var(--color-info-bg);
  border: 1px solid var(--color-info-border);
  border-left: none;
  padding-right: 1rem;
}

.auto-merge-small:hover {
  color: var(--color-info-text);
  background-color: var(--color-info-bg);
  border: 1px solid var(--color-info-border);
}

.auto-merge-small:hover .auto-merge-tip {
  display: flex;
}

</style><|MERGE_RESOLUTION|>--- conflicted
+++ resolved
@@ -43,10 +43,10 @@
           <input name="delete_branch_after_merge" type="checkbox" v-model="deleteBranchAfterMerge" id="delete-branch-after-merge">
           <label for="delete-branch-after-merge">{{ mergeForm.textDeleteBranch }}</label>
         </div>
-        <div class="ui checkbox ml-2" v-if="mergeForm.isAllowCreateTag">
+        <div class="ui checkbox ml-2" v-if="mergeForm.isAllowCreateTag && !autoMergeWhenSucceed">
           <input name="tag_after_merge" type="checkbox" v-model="addTagAfterMerge" id="tag-after-merge">
         </div>
-        <div class="ui input ml-2" v-if="mergeForm.isAllowCreateTag">
+        <div class="ui input ml-2" v-if="mergeForm.isAllowCreateTag && !autoMergeWhenSucceed">
           <label for="tag-after-merge">{{ mergeForm.textTagCreate }}</label>
           <input id="tag-name" name="tag_name" type="text" v-model="tagName" :placeholder="mergeForm.textTagName">
         </div>
@@ -122,11 +122,8 @@
     mergeTitleFieldValue: '',
     mergeMessageFieldValue: '',
     deleteBranchAfterMerge: false,
-<<<<<<< HEAD
     addTagAfterMerge: false,
-=======
     autoMergeWhenSucceed: false,
->>>>>>> 47bb0623
 
     mergeStyle: '',
     mergeStyleDetail: { // dummy only, these values will come from one of the mergeForm.mergeStyles
