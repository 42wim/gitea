// Copyright 2015 The Gogs Authors. All rights reserved.
// Copyright 2019 The Gitea Authors. All rights reserved.
// Use of this source code is governed by a MIT-style
// license that can be found in the LICENSE file.

package models

import (
	"fmt"

	"code.gitea.io/gitea/models/perm"
	repo_model "code.gitea.io/gitea/models/repo"
	"code.gitea.io/gitea/modules/git"
)

// ErrNotExist represents a non-exist error.
type ErrNotExist struct {
	ID int64
}

// IsErrNotExist checks if an error is an ErrNotExist
func IsErrNotExist(err error) bool {
	_, ok := err.(ErrNotExist)
	return ok
}

func (err ErrNotExist) Error() string {
	return fmt.Sprintf("record does not exist [id: %d]", err.ID)
}

// ErrUserOwnRepos represents a "UserOwnRepos" kind of error.
type ErrUserOwnRepos struct {
	UID int64
}

// IsErrUserOwnRepos checks if an error is a ErrUserOwnRepos.
func IsErrUserOwnRepos(err error) bool {
	_, ok := err.(ErrUserOwnRepos)
	return ok
}

func (err ErrUserOwnRepos) Error() string {
	return fmt.Sprintf("user still has ownership of repositories [uid: %d]", err.UID)
}

// ErrUserHasOrgs represents a "UserHasOrgs" kind of error.
type ErrUserHasOrgs struct {
	UID int64
}

// IsErrUserHasOrgs checks if an error is a ErrUserHasOrgs.
func IsErrUserHasOrgs(err error) bool {
	_, ok := err.(ErrUserHasOrgs)
	return ok
}

func (err ErrUserHasOrgs) Error() string {
	return fmt.Sprintf("user still has membership of organizations [uid: %d]", err.UID)
}

// ErrUserNotAllowedCreateOrg represents a "UserNotAllowedCreateOrg" kind of error.
type ErrUserNotAllowedCreateOrg struct{}

// IsErrUserNotAllowedCreateOrg checks if an error is an ErrUserNotAllowedCreateOrg.
func IsErrUserNotAllowedCreateOrg(err error) bool {
	_, ok := err.(ErrUserNotAllowedCreateOrg)
	return ok
}

func (err ErrUserNotAllowedCreateOrg) Error() string {
	return "user is not allowed to create organizations"
}

// ErrReachLimitOfRepo represents a "ReachLimitOfRepo" kind of error.
type ErrReachLimitOfRepo struct {
	Limit int
}

// IsErrReachLimitOfRepo checks if an error is a ErrReachLimitOfRepo.
func IsErrReachLimitOfRepo(err error) bool {
	_, ok := err.(ErrReachLimitOfRepo)
	return ok
}

func (err ErrReachLimitOfRepo) Error() string {
	return fmt.Sprintf("user has reached maximum limit of repositories [limit: %d]", err.Limit)
}

//  __      __.__ __   .__
// /  \    /  \__|  | _|__|
// \   \/\/   /  |  |/ /  |
//  \        /|  |    <|  |
//   \__/\  / |__|__|_ \__|
//        \/          \/

// ErrWikiAlreadyExist represents a "WikiAlreadyExist" kind of error.
type ErrWikiAlreadyExist struct {
	Title string
}

// IsErrWikiAlreadyExist checks if an error is an ErrWikiAlreadyExist.
func IsErrWikiAlreadyExist(err error) bool {
	_, ok := err.(ErrWikiAlreadyExist)
	return ok
}

func (err ErrWikiAlreadyExist) Error() string {
	return fmt.Sprintf("wiki page already exists [title: %s]", err.Title)
}

// ErrWikiReservedName represents a reserved name error.
type ErrWikiReservedName struct {
	Title string
}

// IsErrWikiReservedName checks if an error is an ErrWikiReservedName.
func IsErrWikiReservedName(err error) bool {
	_, ok := err.(ErrWikiReservedName)
	return ok
}

func (err ErrWikiReservedName) Error() string {
	return fmt.Sprintf("wiki title is reserved: %s", err.Title)
}

// ErrWikiInvalidFileName represents an invalid wiki file name.
type ErrWikiInvalidFileName struct {
	FileName string
}

// IsErrWikiInvalidFileName checks if an error is an ErrWikiInvalidFileName.
func IsErrWikiInvalidFileName(err error) bool {
	_, ok := err.(ErrWikiInvalidFileName)
	return ok
}

func (err ErrWikiInvalidFileName) Error() string {
	return fmt.Sprintf("Invalid wiki filename: %s", err.FileName)
}

<<<<<<< HEAD
// __________     ___.   .__  .__          ____  __.
// \______   \__ _\_ |__ |  | |__| ____   |    |/ _|____ ___.__.
//  |     ___/  |  \ __ \|  | |  |/ ___\  |      <_/ __ <   |  |
//  |    |   |  |  / \_\ \  |_|  \  \___  |    |  \  ___/\___  |
//  |____|   |____/|___  /____/__|\___  > |____|__ \___  > ____|
//                     \/             \/          \/   \/\/

// ErrKeyUnableVerify represents a "KeyUnableVerify" kind of error.
type ErrKeyUnableVerify struct {
	Result string
}

// IsErrKeyUnableVerify checks if an error is a ErrKeyUnableVerify.
func IsErrKeyUnableVerify(err error) bool {
	_, ok := err.(ErrKeyUnableVerify)
	return ok
}

func (err ErrKeyUnableVerify) Error() string {
	return fmt.Sprintf("Unable to verify key content [result: %s]", err.Result)
}

// ErrKeyNotExist represents a "KeyNotExist" kind of error.
type ErrKeyNotExist struct {
	ID int64
}

// IsErrKeyNotExist checks if an error is a ErrKeyNotExist.
func IsErrKeyNotExist(err error) bool {
	_, ok := err.(ErrKeyNotExist)
	return ok
}

func (err ErrKeyNotExist) Error() string {
	return fmt.Sprintf("public key does not exist [id: %d]", err.ID)
}

// ErrKeyAlreadyExist represents a "KeyAlreadyExist" kind of error.
type ErrKeyAlreadyExist struct {
	OwnerID     int64
	Fingerprint string
	Content     string
}

// IsErrKeyAlreadyExist checks if an error is a ErrKeyAlreadyExist.
func IsErrKeyAlreadyExist(err error) bool {
	_, ok := err.(ErrKeyAlreadyExist)
	return ok
}

func (err ErrKeyAlreadyExist) Error() string {
	return fmt.Sprintf("public key already exists [owner_id: %d, finger_print: %s, content: %s]",
		err.OwnerID, err.Fingerprint, err.Content)
}

// ErrKeyNameAlreadyUsed represents a "KeyNameAlreadyUsed" kind of error.
type ErrKeyNameAlreadyUsed struct {
	OwnerID int64
	Name    string
}

// IsErrKeyNameAlreadyUsed checks if an error is a ErrKeyNameAlreadyUsed.
func IsErrKeyNameAlreadyUsed(err error) bool {
	_, ok := err.(ErrKeyNameAlreadyUsed)
	return ok
}

func (err ErrKeyNameAlreadyUsed) Error() string {
	return fmt.Sprintf("public key already exists [owner_id: %d, name: %s]", err.OwnerID, err.Name)
}

// ErrSSHInvalidTokenSignature represents a "ErrSSHInvalidTokenSignature" kind of error.
type ErrSSHInvalidTokenSignature struct {
	Wrapped     error
	Fingerprint string
}

// IsErrSSHInvalidTokenSignature checks if an error is a ErrSSHInvalidTokenSignature.
func IsErrSSHInvalidTokenSignature(err error) bool {
	_, ok := err.(ErrSSHInvalidTokenSignature)
	return ok
}

func (err ErrSSHInvalidTokenSignature) Error() string {
	return "the provided signature does not sign the token with the provided key"
}

// ErrGPGNoEmailFound represents a "ErrGPGNoEmailFound" kind of error.
type ErrGPGNoEmailFound struct {
	FailedEmails []string
	ID           string
}

// IsErrGPGNoEmailFound checks if an error is a ErrGPGNoEmailFound.
func IsErrGPGNoEmailFound(err error) bool {
	_, ok := err.(ErrGPGNoEmailFound)
	return ok
}

func (err ErrGPGNoEmailFound) Error() string {
	return fmt.Sprintf("none of the emails attached to the GPG key could be found: %v", err.FailedEmails)
}

// ErrGPGInvalidTokenSignature represents a "ErrGPGInvalidTokenSignature" kind of error.
type ErrGPGInvalidTokenSignature struct {
	Wrapped error
	ID      string
}

// IsErrGPGInvalidTokenSignature checks if an error is a ErrGPGInvalidTokenSignature.
func IsErrGPGInvalidTokenSignature(err error) bool {
	_, ok := err.(ErrGPGInvalidTokenSignature)
	return ok
}

func (err ErrGPGInvalidTokenSignature) Error() string {
	return "the provided signature does not sign the token with the provided key"
}

// ErrGPGKeyParsing represents a "ErrGPGKeyParsing" kind of error.
type ErrGPGKeyParsing struct {
	ParseError error
}

// IsErrGPGKeyParsing checks if an error is a ErrGPGKeyParsing.
func IsErrGPGKeyParsing(err error) bool {
	_, ok := err.(ErrGPGKeyParsing)
	return ok
}

func (err ErrGPGKeyParsing) Error() string {
	return fmt.Sprintf("failed to parse gpg key %s", err.ParseError.Error())
}

// ErrGPGKeyNotExist represents a "GPGKeyNotExist" kind of error.
type ErrGPGKeyNotExist struct {
	ID int64
}

// IsErrGPGKeyNotExist checks if an error is a ErrGPGKeyNotExist.
func IsErrGPGKeyNotExist(err error) bool {
	_, ok := err.(ErrGPGKeyNotExist)
	return ok
}

func (err ErrGPGKeyNotExist) Error() string {
	return fmt.Sprintf("public gpg key does not exist [id: %d]", err.ID)
}

// ErrGPGKeyImportNotExist represents a "GPGKeyImportNotExist" kind of error.
type ErrGPGKeyImportNotExist struct {
	ID string
}

// IsErrGPGKeyImportNotExist checks if an error is a ErrGPGKeyImportNotExist.
func IsErrGPGKeyImportNotExist(err error) bool {
	_, ok := err.(ErrGPGKeyImportNotExist)
	return ok
}

func (err ErrGPGKeyImportNotExist) Error() string {
	return fmt.Sprintf("public gpg key import does not exist [id: %s]", err.ID)
}

// ErrGPGKeyIDAlreadyUsed represents a "GPGKeyIDAlreadyUsed" kind of error.
type ErrGPGKeyIDAlreadyUsed struct {
	KeyID string
}

// IsErrGPGKeyIDAlreadyUsed checks if an error is a ErrKeyNameAlreadyUsed.
func IsErrGPGKeyIDAlreadyUsed(err error) bool {
	_, ok := err.(ErrGPGKeyIDAlreadyUsed)
	return ok
}

func (err ErrGPGKeyIDAlreadyUsed) Error() string {
	return fmt.Sprintf("public key already exists [key_id: %s]", err.KeyID)
}

// ErrGPGKeyAccessDenied represents a "GPGKeyAccessDenied" kind of Error.
type ErrGPGKeyAccessDenied struct {
	UserID int64
	KeyID  int64
}

// IsErrGPGKeyAccessDenied checks if an error is a ErrGPGKeyAccessDenied.
func IsErrGPGKeyAccessDenied(err error) bool {
	_, ok := err.(ErrGPGKeyAccessDenied)
	return ok
}

// Error pretty-prints an error of type ErrGPGKeyAccessDenied.
func (err ErrGPGKeyAccessDenied) Error() string {
	return fmt.Sprintf("user does not have access to the key [user_id: %d, key_id: %d]",
		err.UserID, err.KeyID)
}

// ErrKeyAccessDenied represents a "KeyAccessDenied" kind of error.
type ErrKeyAccessDenied struct {
	UserID int64
	KeyID  int64
	Note   string
}

// IsErrKeyAccessDenied checks if an error is a ErrKeyAccessDenied.
func IsErrKeyAccessDenied(err error) bool {
	_, ok := err.(ErrKeyAccessDenied)
	return ok
}

func (err ErrKeyAccessDenied) Error() string {
	return fmt.Sprintf("user does not have access to the key [user_id: %d, key_id: %d, note: %s]",
		err.UserID, err.KeyID, err.Note)
}

// ErrDeployKeyNotExist represents a "DeployKeyNotExist" kind of error.
type ErrDeployKeyNotExist struct {
	ID     int64
	KeyID  int64
	RepoID int64
}

// IsErrDeployKeyNotExist checks if an error is a ErrDeployKeyNotExist.
func IsErrDeployKeyNotExist(err error) bool {
	_, ok := err.(ErrDeployKeyNotExist)
	return ok
}

func (err ErrDeployKeyNotExist) Error() string {
	return fmt.Sprintf("Deploy key does not exist [id: %d, key_id: %d, repo_id: %d]", err.ID, err.KeyID, err.RepoID)
}

// ErrDeployKeyAlreadyExist represents a "DeployKeyAlreadyExist" kind of error.
type ErrDeployKeyAlreadyExist struct {
	KeyID  int64
	RepoID int64
}

// IsErrDeployKeyAlreadyExist checks if an error is a ErrDeployKeyAlreadyExist.
func IsErrDeployKeyAlreadyExist(err error) bool {
	_, ok := err.(ErrDeployKeyAlreadyExist)
	return ok
}

func (err ErrDeployKeyAlreadyExist) Error() string {
	return fmt.Sprintf("public key already exists [key_id: %d, repo_id: %d]", err.KeyID, err.RepoID)
}

// ErrDeployKeyNameAlreadyUsed represents a "DeployKeyNameAlreadyUsed" kind of error.
type ErrDeployKeyNameAlreadyUsed struct {
	RepoID int64
	Name   string
}

// IsErrDeployKeyNameAlreadyUsed checks if an error is a ErrDeployKeyNameAlreadyUsed.
func IsErrDeployKeyNameAlreadyUsed(err error) bool {
	_, ok := err.(ErrDeployKeyNameAlreadyUsed)
	return ok
}

func (err ErrDeployKeyNameAlreadyUsed) Error() string {
	return fmt.Sprintf("public key with name already exists [repo_id: %d, name: %s]", err.RepoID, err.Name)
}

=======
>>>>>>> 6d417298
//    _____                                   ___________     __
//   /  _  \   ____  ____  ____   ______ _____\__    ___/___ |  | __ ____   ____
//  /  /_\  \_/ ___\/ ___\/ __ \ /  ___//  ___/ |    | /  _ \|  |/ // __ \ /    \
// /    |    \  \__\  \__\  ___/ \___ \ \___ \  |    |(  <_> )    <\  ___/|   |  \
// \____|__  /\___  >___  >___  >____  >____  > |____| \____/|__|_ \\___  >___|  /
//         \/     \/    \/    \/     \/     \/                    \/    \/     \/

// ErrAccessTokenNotExist represents a "AccessTokenNotExist" kind of error.
type ErrAccessTokenNotExist struct {
	Token string
}

// IsErrAccessTokenNotExist checks if an error is a ErrAccessTokenNotExist.
func IsErrAccessTokenNotExist(err error) bool {
	_, ok := err.(ErrAccessTokenNotExist)
	return ok
}

func (err ErrAccessTokenNotExist) Error() string {
	return fmt.Sprintf("access token does not exist [sha: %s]", err.Token)
}

// ErrAccessTokenEmpty represents a "AccessTokenEmpty" kind of error.
type ErrAccessTokenEmpty struct{}

// IsErrAccessTokenEmpty checks if an error is a ErrAccessTokenEmpty.
func IsErrAccessTokenEmpty(err error) bool {
	_, ok := err.(ErrAccessTokenEmpty)
	return ok
}

func (err ErrAccessTokenEmpty) Error() string {
	return "access token is empty"
}

// ________                            .__                __  .__
// \_____  \_______  _________    ____ |__|____________ _/  |_|__| ____   ____
//  /   |   \_  __ \/ ___\__  \  /    \|  \___   /\__  \\   __\  |/  _ \ /    \
// /    |    \  | \/ /_/  > __ \|   |  \  |/    /  / __ \|  | |  (  <_> )   |  \
// \_______  /__|  \___  (____  /___|  /__/_____ \(____  /__| |__|\____/|___|  /
//         \/     /_____/     \/     \/         \/     \/                    \/

// ErrOrgNotExist represents a "OrgNotExist" kind of error.
type ErrOrgNotExist struct {
	ID   int64
	Name string
}

// IsErrOrgNotExist checks if an error is a ErrOrgNotExist.
func IsErrOrgNotExist(err error) bool {
	_, ok := err.(ErrOrgNotExist)
	return ok
}

func (err ErrOrgNotExist) Error() string {
	return fmt.Sprintf("org does not exist [id: %d, name: %s]", err.ID, err.Name)
}

// ErrLastOrgOwner represents a "LastOrgOwner" kind of error.
type ErrLastOrgOwner struct {
	UID int64
}

// IsErrLastOrgOwner checks if an error is a ErrLastOrgOwner.
func IsErrLastOrgOwner(err error) bool {
	_, ok := err.(ErrLastOrgOwner)
	return ok
}

func (err ErrLastOrgOwner) Error() string {
	return fmt.Sprintf("user is the last member of owner team [uid: %d]", err.UID)
}

//.____   ____________________
//|    |  \_   _____/   _____/
//|    |   |    __) \_____  \
//|    |___|     \  /        \
//|_______ \___  / /_______  /
//        \/   \/          \/

// ErrLFSLockNotExist represents a "LFSLockNotExist" kind of error.
type ErrLFSLockNotExist struct {
	ID     int64
	RepoID int64
	Path   string
}

// IsErrLFSLockNotExist checks if an error is a ErrLFSLockNotExist.
func IsErrLFSLockNotExist(err error) bool {
	_, ok := err.(ErrLFSLockNotExist)
	return ok
}

func (err ErrLFSLockNotExist) Error() string {
	return fmt.Sprintf("lfs lock does not exist [id: %d, rid: %d, path: %s]", err.ID, err.RepoID, err.Path)
}

// ErrLFSUnauthorizedAction represents a "LFSUnauthorizedAction" kind of error.
type ErrLFSUnauthorizedAction struct {
	RepoID   int64
	UserName string
	Mode     perm.AccessMode
}

// IsErrLFSUnauthorizedAction checks if an error is a ErrLFSUnauthorizedAction.
func IsErrLFSUnauthorizedAction(err error) bool {
	_, ok := err.(ErrLFSUnauthorizedAction)
	return ok
}

func (err ErrLFSUnauthorizedAction) Error() string {
	if err.Mode == perm.AccessModeWrite {
		return fmt.Sprintf("User %s doesn't have write access for lfs lock [rid: %d]", err.UserName, err.RepoID)
	}
	return fmt.Sprintf("User %s doesn't have read access for lfs lock [rid: %d]", err.UserName, err.RepoID)
}

// ErrLFSLockAlreadyExist represents a "LFSLockAlreadyExist" kind of error.
type ErrLFSLockAlreadyExist struct {
	RepoID int64
	Path   string
}

// IsErrLFSLockAlreadyExist checks if an error is a ErrLFSLockAlreadyExist.
func IsErrLFSLockAlreadyExist(err error) bool {
	_, ok := err.(ErrLFSLockAlreadyExist)
	return ok
}

func (err ErrLFSLockAlreadyExist) Error() string {
	return fmt.Sprintf("lfs lock already exists [rid: %d, path: %s]", err.RepoID, err.Path)
}

// ErrLFSFileLocked represents a "LFSFileLocked" kind of error.
type ErrLFSFileLocked struct {
	RepoID   int64
	Path     string
	UserName string
}

// IsErrLFSFileLocked checks if an error is a ErrLFSFileLocked.
func IsErrLFSFileLocked(err error) bool {
	_, ok := err.(ErrLFSFileLocked)
	return ok
}

func (err ErrLFSFileLocked) Error() string {
	return fmt.Sprintf("File is lfs locked [repo: %d, locked by: %s, path: %s]", err.RepoID, err.UserName, err.Path)
}

// ErrNoPendingRepoTransfer is an error type for repositories without a pending
// transfer request
type ErrNoPendingRepoTransfer struct {
	RepoID int64
}

func (e ErrNoPendingRepoTransfer) Error() string {
	return fmt.Sprintf("repository doesn't have a pending transfer [repo_id: %d]", e.RepoID)
}

// IsErrNoPendingTransfer is an error type when a repository has no pending
// transfers
func IsErrNoPendingTransfer(err error) bool {
	_, ok := err.(ErrNoPendingRepoTransfer)
	return ok
}

// ErrRepoTransferInProgress represents the state of a repository that has an
// ongoing transfer
type ErrRepoTransferInProgress struct {
	Uname string
	Name  string
}

// IsErrRepoTransferInProgress checks if an error is a ErrRepoTransferInProgress.
func IsErrRepoTransferInProgress(err error) bool {
	_, ok := err.(ErrRepoTransferInProgress)
	return ok
}

func (err ErrRepoTransferInProgress) Error() string {
	return fmt.Sprintf("repository is already being transferred [uname: %s, name: %s]", err.Uname, err.Name)
}

// ErrRepoAlreadyExist represents a "RepoAlreadyExist" kind of error.
type ErrRepoAlreadyExist struct {
	Uname string
	Name  string
}

// IsErrRepoAlreadyExist checks if an error is a ErrRepoAlreadyExist.
func IsErrRepoAlreadyExist(err error) bool {
	_, ok := err.(ErrRepoAlreadyExist)
	return ok
}

func (err ErrRepoAlreadyExist) Error() string {
	return fmt.Sprintf("repository already exists [uname: %s, name: %s]", err.Uname, err.Name)
}

// ErrRepoFilesAlreadyExist represents a "RepoFilesAlreadyExist" kind of error.
type ErrRepoFilesAlreadyExist struct {
	Uname string
	Name  string
}

// IsErrRepoFilesAlreadyExist checks if an error is a ErrRepoAlreadyExist.
func IsErrRepoFilesAlreadyExist(err error) bool {
	_, ok := err.(ErrRepoFilesAlreadyExist)
	return ok
}

func (err ErrRepoFilesAlreadyExist) Error() string {
	return fmt.Sprintf("repository files already exist [uname: %s, name: %s]", err.Uname, err.Name)
}

// ErrForkAlreadyExist represents a "ForkAlreadyExist" kind of error.
type ErrForkAlreadyExist struct {
	Uname    string
	RepoName string
	ForkName string
}

// IsErrForkAlreadyExist checks if an error is an ErrForkAlreadyExist.
func IsErrForkAlreadyExist(err error) bool {
	_, ok := err.(ErrForkAlreadyExist)
	return ok
}

func (err ErrForkAlreadyExist) Error() string {
	return fmt.Sprintf("repository is already forked by user [uname: %s, repo path: %s, fork path: %s]", err.Uname, err.RepoName, err.ForkName)
}

// ErrRepoRedirectNotExist represents a "RepoRedirectNotExist" kind of error.
type ErrRepoRedirectNotExist struct {
	OwnerID  int64
	RepoName string
}

// IsErrRepoRedirectNotExist check if an error is an ErrRepoRedirectNotExist.
func IsErrRepoRedirectNotExist(err error) bool {
	_, ok := err.(ErrRepoRedirectNotExist)
	return ok
}

func (err ErrRepoRedirectNotExist) Error() string {
	return fmt.Sprintf("repository redirect does not exist [uid: %d, name: %s]", err.OwnerID, err.RepoName)
}

// ErrInvalidCloneAddr represents a "InvalidCloneAddr" kind of error.
type ErrInvalidCloneAddr struct {
	Host               string
	IsURLError         bool
	IsInvalidPath      bool
	IsProtocolInvalid  bool
	IsPermissionDenied bool
	LocalPath          bool
	NotResolvedIP      bool
}

// IsErrInvalidCloneAddr checks if an error is a ErrInvalidCloneAddr.
func IsErrInvalidCloneAddr(err error) bool {
	_, ok := err.(*ErrInvalidCloneAddr)
	return ok
}

func (err *ErrInvalidCloneAddr) Error() string {
	if err.NotResolvedIP {
		return fmt.Sprintf("migration/cloning from '%s' is not allowed: unknown hostname", err.Host)
	}
	if err.IsInvalidPath {
		return fmt.Sprintf("migration/cloning from '%s' is not allowed: the provided path is invalid", err.Host)
	}
	if err.IsProtocolInvalid {
		return fmt.Sprintf("migration/cloning from '%s' is not allowed: the provided url protocol is not allowed", err.Host)
	}
	if err.IsPermissionDenied {
		return fmt.Sprintf("migration/cloning from '%s' is not allowed.", err.Host)
	}
	if err.IsURLError {
		return fmt.Sprintf("migration/cloning from '%s' is not allowed: the provided url is invalid", err.Host)
	}

	return fmt.Sprintf("migration/cloning from '%s' is not allowed", err.Host)
}

// ErrUpdateTaskNotExist represents a "UpdateTaskNotExist" kind of error.
type ErrUpdateTaskNotExist struct {
	UUID string
}

// IsErrUpdateTaskNotExist checks if an error is a ErrUpdateTaskNotExist.
func IsErrUpdateTaskNotExist(err error) bool {
	_, ok := err.(ErrUpdateTaskNotExist)
	return ok
}

func (err ErrUpdateTaskNotExist) Error() string {
	return fmt.Sprintf("update task does not exist [uuid: %s]", err.UUID)
}

// ErrReleaseAlreadyExist represents a "ReleaseAlreadyExist" kind of error.
type ErrReleaseAlreadyExist struct {
	TagName string
}

// IsErrReleaseAlreadyExist checks if an error is a ErrReleaseAlreadyExist.
func IsErrReleaseAlreadyExist(err error) bool {
	_, ok := err.(ErrReleaseAlreadyExist)
	return ok
}

func (err ErrReleaseAlreadyExist) Error() string {
	return fmt.Sprintf("release tag already exist [tag_name: %s]", err.TagName)
}

// ErrReleaseNotExist represents a "ReleaseNotExist" kind of error.
type ErrReleaseNotExist struct {
	ID      int64
	TagName string
}

// IsErrReleaseNotExist checks if an error is a ErrReleaseNotExist.
func IsErrReleaseNotExist(err error) bool {
	_, ok := err.(ErrReleaseNotExist)
	return ok
}

func (err ErrReleaseNotExist) Error() string {
	return fmt.Sprintf("release tag does not exist [id: %d, tag_name: %s]", err.ID, err.TagName)
}

// ErrInvalidTagName represents a "InvalidTagName" kind of error.
type ErrInvalidTagName struct {
	TagName string
}

// IsErrInvalidTagName checks if an error is a ErrInvalidTagName.
func IsErrInvalidTagName(err error) bool {
	_, ok := err.(ErrInvalidTagName)
	return ok
}

func (err ErrInvalidTagName) Error() string {
	return fmt.Sprintf("release tag name is not valid [tag_name: %s]", err.TagName)
}

// ErrProtectedTagName represents a "ProtectedTagName" kind of error.
type ErrProtectedTagName struct {
	TagName string
}

// IsErrProtectedTagName checks if an error is a ErrProtectedTagName.
func IsErrProtectedTagName(err error) bool {
	_, ok := err.(ErrProtectedTagName)
	return ok
}

func (err ErrProtectedTagName) Error() string {
	return fmt.Sprintf("release tag name is protected [tag_name: %s]", err.TagName)
}

// ErrRepoFileAlreadyExists represents a "RepoFileAlreadyExist" kind of error.
type ErrRepoFileAlreadyExists struct {
	Path string
}

// IsErrRepoFileAlreadyExists checks if an error is a ErrRepoFileAlreadyExists.
func IsErrRepoFileAlreadyExists(err error) bool {
	_, ok := err.(ErrRepoFileAlreadyExists)
	return ok
}

func (err ErrRepoFileAlreadyExists) Error() string {
	return fmt.Sprintf("repository file already exists [path: %s]", err.Path)
}

// ErrRepoFileDoesNotExist represents a "RepoFileDoesNotExist" kind of error.
type ErrRepoFileDoesNotExist struct {
	Path string
	Name string
}

// IsErrRepoFileDoesNotExist checks if an error is a ErrRepoDoesNotExist.
func IsErrRepoFileDoesNotExist(err error) bool {
	_, ok := err.(ErrRepoFileDoesNotExist)
	return ok
}

func (err ErrRepoFileDoesNotExist) Error() string {
	return fmt.Sprintf("repository file does not exist [path: %s]", err.Path)
}

// ErrFilenameInvalid represents a "FilenameInvalid" kind of error.
type ErrFilenameInvalid struct {
	Path string
}

// IsErrFilenameInvalid checks if an error is an ErrFilenameInvalid.
func IsErrFilenameInvalid(err error) bool {
	_, ok := err.(ErrFilenameInvalid)
	return ok
}

func (err ErrFilenameInvalid) Error() string {
	return fmt.Sprintf("path contains a malformed path component [path: %s]", err.Path)
}

// ErrUserCannotCommit represents "UserCannotCommit" kind of error.
type ErrUserCannotCommit struct {
	UserName string
}

// IsErrUserCannotCommit checks if an error is an ErrUserCannotCommit.
func IsErrUserCannotCommit(err error) bool {
	_, ok := err.(ErrUserCannotCommit)
	return ok
}

func (err ErrUserCannotCommit) Error() string {
	return fmt.Sprintf("user cannot commit to repo [user: %s]", err.UserName)
}

// ErrFilePathInvalid represents a "FilePathInvalid" kind of error.
type ErrFilePathInvalid struct {
	Message string
	Path    string
	Name    string
	Type    git.EntryMode
}

// IsErrFilePathInvalid checks if an error is an ErrFilePathInvalid.
func IsErrFilePathInvalid(err error) bool {
	_, ok := err.(ErrFilePathInvalid)
	return ok
}

func (err ErrFilePathInvalid) Error() string {
	if err.Message != "" {
		return err.Message
	}
	return fmt.Sprintf("path is invalid [path: %s]", err.Path)
}

// ErrFilePathProtected represents a "FilePathProtected" kind of error.
type ErrFilePathProtected struct {
	Message string
	Path    string
}

// IsErrFilePathProtected checks if an error is an ErrFilePathProtected.
func IsErrFilePathProtected(err error) bool {
	_, ok := err.(ErrFilePathProtected)
	return ok
}

func (err ErrFilePathProtected) Error() string {
	if err.Message != "" {
		return err.Message
	}
	return fmt.Sprintf("path is protected and can not be changed [path: %s]", err.Path)
}

// ErrUserDoesNotHaveAccessToRepo represets an error where the user doesn't has access to a given repo.
type ErrUserDoesNotHaveAccessToRepo struct {
	UserID   int64
	RepoName string
}

// IsErrUserDoesNotHaveAccessToRepo checks if an error is a ErrRepoFileAlreadyExists.
func IsErrUserDoesNotHaveAccessToRepo(err error) bool {
	_, ok := err.(ErrUserDoesNotHaveAccessToRepo)
	return ok
}

func (err ErrUserDoesNotHaveAccessToRepo) Error() string {
	return fmt.Sprintf("user doesn't have access to repo [user_id: %d, repo_name: %s]", err.UserID, err.RepoName)
}

// __________                             .__
// \______   \____________    ____   ____ |  |__
//  |    |  _/\_  __ \__  \  /    \_/ ___\|  |  \
//  |    |   \ |  | \// __ \|   |  \  \___|   Y  \
//  |______  / |__|  (____  /___|  /\___  >___|  /
//         \/             \/     \/     \/     \/

// ErrBranchDoesNotExist represents an error that branch with such name does not exist.
type ErrBranchDoesNotExist struct {
	BranchName string
}

// IsErrBranchDoesNotExist checks if an error is an ErrBranchDoesNotExist.
func IsErrBranchDoesNotExist(err error) bool {
	_, ok := err.(ErrBranchDoesNotExist)
	return ok
}

func (err ErrBranchDoesNotExist) Error() string {
	return fmt.Sprintf("branch does not exist [name: %s]", err.BranchName)
}

// ErrBranchAlreadyExists represents an error that branch with such name already exists.
type ErrBranchAlreadyExists struct {
	BranchName string
}

// IsErrBranchAlreadyExists checks if an error is an ErrBranchAlreadyExists.
func IsErrBranchAlreadyExists(err error) bool {
	_, ok := err.(ErrBranchAlreadyExists)
	return ok
}

func (err ErrBranchAlreadyExists) Error() string {
	return fmt.Sprintf("branch already exists [name: %s]", err.BranchName)
}

// ErrBranchNameConflict represents an error that branch name conflicts with other branch.
type ErrBranchNameConflict struct {
	BranchName string
}

// IsErrBranchNameConflict checks if an error is an ErrBranchNameConflict.
func IsErrBranchNameConflict(err error) bool {
	_, ok := err.(ErrBranchNameConflict)
	return ok
}

func (err ErrBranchNameConflict) Error() string {
	return fmt.Sprintf("branch conflicts with existing branch [name: %s]", err.BranchName)
}

// ErrBranchesEqual represents an error that branch name conflicts with other branch.
type ErrBranchesEqual struct {
	BaseBranchName string
	HeadBranchName string
}

// IsErrBranchesEqual checks if an error is an ErrBranchesEqual.
func IsErrBranchesEqual(err error) bool {
	_, ok := err.(ErrBranchesEqual)
	return ok
}

func (err ErrBranchesEqual) Error() string {
	return fmt.Sprintf("branches are equal [head: %sm base: %s]", err.HeadBranchName, err.BaseBranchName)
}

// ErrNotAllowedToMerge represents an error that a branch is protected and the current user is not allowed to modify it.
type ErrNotAllowedToMerge struct {
	Reason string
}

// IsErrNotAllowedToMerge checks if an error is an ErrNotAllowedToMerge.
func IsErrNotAllowedToMerge(err error) bool {
	_, ok := err.(ErrNotAllowedToMerge)
	return ok
}

func (err ErrNotAllowedToMerge) Error() string {
	return fmt.Sprintf("not allowed to merge [reason: %s]", err.Reason)
}

// ErrTagAlreadyExists represents an error that tag with such name already exists.
type ErrTagAlreadyExists struct {
	TagName string
}

// IsErrTagAlreadyExists checks if an error is an ErrTagAlreadyExists.
func IsErrTagAlreadyExists(err error) bool {
	_, ok := err.(ErrTagAlreadyExists)
	return ok
}

func (err ErrTagAlreadyExists) Error() string {
	return fmt.Sprintf("tag already exists [name: %s]", err.TagName)
}

// ErrSHADoesNotMatch represents a "SHADoesNotMatch" kind of error.
type ErrSHADoesNotMatch struct {
	Path       string
	GivenSHA   string
	CurrentSHA string
}

// IsErrSHADoesNotMatch checks if an error is a ErrSHADoesNotMatch.
func IsErrSHADoesNotMatch(err error) bool {
	_, ok := err.(ErrSHADoesNotMatch)
	return ok
}

func (err ErrSHADoesNotMatch) Error() string {
	return fmt.Sprintf("sha does not match [given: %s, expected: %s]", err.GivenSHA, err.CurrentSHA)
}

// ErrSHANotFound represents a "SHADoesNotMatch" kind of error.
type ErrSHANotFound struct {
	SHA string
}

// IsErrSHANotFound checks if an error is a ErrSHANotFound.
func IsErrSHANotFound(err error) bool {
	_, ok := err.(ErrSHANotFound)
	return ok
}

func (err ErrSHANotFound) Error() string {
	return fmt.Sprintf("sha not found [%s]", err.SHA)
}

// ErrCommitIDDoesNotMatch represents a "CommitIDDoesNotMatch" kind of error.
type ErrCommitIDDoesNotMatch struct {
	GivenCommitID   string
	CurrentCommitID string
}

// IsErrCommitIDDoesNotMatch checks if an error is a ErrCommitIDDoesNotMatch.
func IsErrCommitIDDoesNotMatch(err error) bool {
	_, ok := err.(ErrCommitIDDoesNotMatch)
	return ok
}

func (err ErrCommitIDDoesNotMatch) Error() string {
	return fmt.Sprintf("file CommitID does not match [given: %s, expected: %s]", err.GivenCommitID, err.CurrentCommitID)
}

// ErrSHAOrCommitIDNotProvided represents a "SHAOrCommitIDNotProvided" kind of error.
type ErrSHAOrCommitIDNotProvided struct{}

// IsErrSHAOrCommitIDNotProvided checks if an error is a ErrSHAOrCommitIDNotProvided.
func IsErrSHAOrCommitIDNotProvided(err error) bool {
	_, ok := err.(ErrSHAOrCommitIDNotProvided)
	return ok
}

func (err ErrSHAOrCommitIDNotProvided) Error() string {
	return "a SHA or commit ID must be proved when updating a file"
}

// .___
// |   | ______ ________ __   ____
// |   |/  ___//  ___/  |  \_/ __ \
// |   |\___ \ \___ \|  |  /\  ___/
// |___/____  >____  >____/  \___  >
//          \/     \/            \/

// ErrIssueNotExist represents a "IssueNotExist" kind of error.
type ErrIssueNotExist struct {
	ID     int64
	RepoID int64
	Index  int64
}

// IsErrIssueNotExist checks if an error is a ErrIssueNotExist.
func IsErrIssueNotExist(err error) bool {
	_, ok := err.(ErrIssueNotExist)
	return ok
}

func (err ErrIssueNotExist) Error() string {
	return fmt.Sprintf("issue does not exist [id: %d, repo_id: %d, index: %d]", err.ID, err.RepoID, err.Index)
}

// ErrIssueIsClosed represents a "IssueIsClosed" kind of error.
type ErrIssueIsClosed struct {
	ID     int64
	RepoID int64
	Index  int64
}

// IsErrIssueIsClosed checks if an error is a ErrIssueNotExist.
func IsErrIssueIsClosed(err error) bool {
	_, ok := err.(ErrIssueIsClosed)
	return ok
}

func (err ErrIssueIsClosed) Error() string {
	return fmt.Sprintf("issue is closed [id: %d, repo_id: %d, index: %d]", err.ID, err.RepoID, err.Index)
}

// ErrIssueLabelTemplateLoad represents a "ErrIssueLabelTemplateLoad" kind of error.
type ErrIssueLabelTemplateLoad struct {
	TemplateFile  string
	OriginalError error
}

// IsErrIssueLabelTemplateLoad checks if an error is a ErrIssueLabelTemplateLoad.
func IsErrIssueLabelTemplateLoad(err error) bool {
	_, ok := err.(ErrIssueLabelTemplateLoad)
	return ok
}

func (err ErrIssueLabelTemplateLoad) Error() string {
	return fmt.Sprintf("Failed to load label template file '%s': %v", err.TemplateFile, err.OriginalError)
}

// ErrNewIssueInsert is used when the INSERT statement in newIssue fails
type ErrNewIssueInsert struct {
	OriginalError error
}

// IsErrNewIssueInsert checks if an error is a ErrNewIssueInsert.
func IsErrNewIssueInsert(err error) bool {
	_, ok := err.(ErrNewIssueInsert)
	return ok
}

func (err ErrNewIssueInsert) Error() string {
	return err.OriginalError.Error()
}

// ErrIssueWasClosed is used when close a closed issue
type ErrIssueWasClosed struct {
	ID    int64
	Index int64
}

// IsErrIssueWasClosed checks if an error is a ErrIssueWasClosed.
func IsErrIssueWasClosed(err error) bool {
	_, ok := err.(ErrIssueWasClosed)
	return ok
}

func (err ErrIssueWasClosed) Error() string {
	return fmt.Sprintf("Issue [%d] %d was already closed", err.ID, err.Index)
}

// ErrPullWasClosed is used close a closed pull request
type ErrPullWasClosed struct {
	ID    int64
	Index int64
}

// IsErrPullWasClosed checks if an error is a ErrErrPullWasClosed.
func IsErrPullWasClosed(err error) bool {
	_, ok := err.(ErrPullWasClosed)
	return ok
}

func (err ErrPullWasClosed) Error() string {
	return fmt.Sprintf("Pull request [%d] %d was already closed", err.ID, err.Index)
}

// ErrForbiddenIssueReaction is used when a forbidden reaction was try to created
type ErrForbiddenIssueReaction struct {
	Reaction string
}

// IsErrForbiddenIssueReaction checks if an error is a ErrForbiddenIssueReaction.
func IsErrForbiddenIssueReaction(err error) bool {
	_, ok := err.(ErrForbiddenIssueReaction)
	return ok
}

func (err ErrForbiddenIssueReaction) Error() string {
	return fmt.Sprintf("'%s' is not an allowed reaction", err.Reaction)
}

// ErrReactionAlreadyExist is used when a existing reaction was try to created
type ErrReactionAlreadyExist struct {
	Reaction string
}

// IsErrReactionAlreadyExist checks if an error is a ErrReactionAlreadyExist.
func IsErrReactionAlreadyExist(err error) bool {
	_, ok := err.(ErrReactionAlreadyExist)
	return ok
}

func (err ErrReactionAlreadyExist) Error() string {
	return fmt.Sprintf("reaction '%s' already exists", err.Reaction)
}

// __________      .__  .__ __________                                     __
// \______   \__ __|  | |  |\______   \ ____  ________ __   ____   _______/  |_
//  |     ___/  |  \  | |  | |       _// __ \/ ____/  |  \_/ __ \ /  ___/\   __\
//  |    |   |  |  /  |_|  |_|    |   \  ___< <_|  |  |  /\  ___/ \___ \  |  |
//  |____|   |____/|____/____/____|_  /\___  >__   |____/  \___  >____  > |__|
//                                  \/     \/   |__|           \/     \/

// ErrPullRequestNotExist represents a "PullRequestNotExist" kind of error.
type ErrPullRequestNotExist struct {
	ID         int64
	IssueID    int64
	HeadRepoID int64
	BaseRepoID int64
	HeadBranch string
	BaseBranch string
}

// IsErrPullRequestNotExist checks if an error is a ErrPullRequestNotExist.
func IsErrPullRequestNotExist(err error) bool {
	_, ok := err.(ErrPullRequestNotExist)
	return ok
}

func (err ErrPullRequestNotExist) Error() string {
	return fmt.Sprintf("pull request does not exist [id: %d, issue_id: %d, head_repo_id: %d, base_repo_id: %d, head_branch: %s, base_branch: %s]",
		err.ID, err.IssueID, err.HeadRepoID, err.BaseRepoID, err.HeadBranch, err.BaseBranch)
}

// ErrPullRequestAlreadyExists represents a "PullRequestAlreadyExists"-error
type ErrPullRequestAlreadyExists struct {
	ID         int64
	IssueID    int64
	HeadRepoID int64
	BaseRepoID int64
	HeadBranch string
	BaseBranch string
}

// IsErrPullRequestAlreadyExists checks if an error is a ErrPullRequestAlreadyExists.
func IsErrPullRequestAlreadyExists(err error) bool {
	_, ok := err.(ErrPullRequestAlreadyExists)
	return ok
}

// Error does pretty-printing :D
func (err ErrPullRequestAlreadyExists) Error() string {
	return fmt.Sprintf("pull request already exists for these targets [id: %d, issue_id: %d, head_repo_id: %d, base_repo_id: %d, head_branch: %s, base_branch: %s]",
		err.ID, err.IssueID, err.HeadRepoID, err.BaseRepoID, err.HeadBranch, err.BaseBranch)
}

// ErrPullRequestHeadRepoMissing represents a "ErrPullRequestHeadRepoMissing" error
type ErrPullRequestHeadRepoMissing struct {
	ID         int64
	HeadRepoID int64
}

// IsErrErrPullRequestHeadRepoMissing checks if an error is a ErrPullRequestHeadRepoMissing.
func IsErrErrPullRequestHeadRepoMissing(err error) bool {
	_, ok := err.(ErrPullRequestHeadRepoMissing)
	return ok
}

// Error does pretty-printing :D
func (err ErrPullRequestHeadRepoMissing) Error() string {
	return fmt.Sprintf("pull request head repo missing [id: %d, head_repo_id: %d]",
		err.ID, err.HeadRepoID)
}

// ErrInvalidMergeStyle represents an error if merging with disabled merge strategy
type ErrInvalidMergeStyle struct {
	ID    int64
	Style repo_model.MergeStyle
}

// IsErrInvalidMergeStyle checks if an error is a ErrInvalidMergeStyle.
func IsErrInvalidMergeStyle(err error) bool {
	_, ok := err.(ErrInvalidMergeStyle)
	return ok
}

func (err ErrInvalidMergeStyle) Error() string {
	return fmt.Sprintf("merge strategy is not allowed or is invalid [repo_id: %d, strategy: %s]",
		err.ID, err.Style)
}

// ErrMergeConflicts represents an error if merging fails with a conflict
type ErrMergeConflicts struct {
	Style  repo_model.MergeStyle
	StdOut string
	StdErr string
	Err    error
}

// IsErrMergeConflicts checks if an error is a ErrMergeConflicts.
func IsErrMergeConflicts(err error) bool {
	_, ok := err.(ErrMergeConflicts)
	return ok
}

func (err ErrMergeConflicts) Error() string {
	return fmt.Sprintf("Merge Conflict Error: %v: %s\n%s", err.Err, err.StdErr, err.StdOut)
}

// ErrMergeUnrelatedHistories represents an error if merging fails due to unrelated histories
type ErrMergeUnrelatedHistories struct {
	Style  repo_model.MergeStyle
	StdOut string
	StdErr string
	Err    error
}

// IsErrMergeUnrelatedHistories checks if an error is a ErrMergeUnrelatedHistories.
func IsErrMergeUnrelatedHistories(err error) bool {
	_, ok := err.(ErrMergeUnrelatedHistories)
	return ok
}

func (err ErrMergeUnrelatedHistories) Error() string {
	return fmt.Sprintf("Merge UnrelatedHistories Error: %v: %s\n%s", err.Err, err.StdErr, err.StdOut)
}

// ErrRebaseConflicts represents an error if rebase fails with a conflict
type ErrRebaseConflicts struct {
	Style     repo_model.MergeStyle
	CommitSHA string
	StdOut    string
	StdErr    string
	Err       error
}

// IsErrRebaseConflicts checks if an error is a ErrRebaseConflicts.
func IsErrRebaseConflicts(err error) bool {
	_, ok := err.(ErrRebaseConflicts)
	return ok
}

func (err ErrRebaseConflicts) Error() string {
	return fmt.Sprintf("Rebase Error: %v: Whilst Rebasing: %s\n%s\n%s", err.Err, err.CommitSHA, err.StdErr, err.StdOut)
}

// ErrPullRequestHasMerged represents a "PullRequestHasMerged"-error
type ErrPullRequestHasMerged struct {
	ID         int64
	IssueID    int64
	HeadRepoID int64
	BaseRepoID int64
	HeadBranch string
	BaseBranch string
}

// IsErrPullRequestHasMerged checks if an error is a ErrPullRequestHasMerged.
func IsErrPullRequestHasMerged(err error) bool {
	_, ok := err.(ErrPullRequestHasMerged)
	return ok
}

// Error does pretty-printing :D
func (err ErrPullRequestHasMerged) Error() string {
	return fmt.Sprintf("pull request has merged [id: %d, issue_id: %d, head_repo_id: %d, base_repo_id: %d, head_branch: %s, base_branch: %s]",
		err.ID, err.IssueID, err.HeadRepoID, err.BaseRepoID, err.HeadBranch, err.BaseBranch)
}

// _________                                       __
// \_   ___ \  ____   _____   _____   ____   _____/  |_
// /    \  \/ /  _ \ /     \ /     \_/ __ \ /    \   __\
// \     \___(  <_> )  Y Y  \  Y Y  \  ___/|   |  \  |
//  \______  /\____/|__|_|  /__|_|  /\___  >___|  /__|
//         \/             \/      \/     \/     \/

// ErrCommentNotExist represents a "CommentNotExist" kind of error.
type ErrCommentNotExist struct {
	ID      int64
	IssueID int64
}

// IsErrCommentNotExist checks if an error is a ErrCommentNotExist.
func IsErrCommentNotExist(err error) bool {
	_, ok := err.(ErrCommentNotExist)
	return ok
}

func (err ErrCommentNotExist) Error() string {
	return fmt.Sprintf("comment does not exist [id: %d, issue_id: %d]", err.ID, err.IssueID)
}

//  _________ __                                __         .__
//  /   _____//  |_  ____ ________  _  _______ _/  |_  ____ |  |__
//  \_____  \\   __\/  _ \\____ \ \/ \/ /\__  \\   __\/ ___\|  |  \
//  /        \|  | (  <_> )  |_> >     /  / __ \|  | \  \___|   Y  \
//  /_______  /|__|  \____/|   __/ \/\_/  (____  /__|  \___  >___|  /
// \/             |__|                \/          \/     \/

// ErrStopwatchNotExist represents a "Stopwatch Not Exist" kind of error.
type ErrStopwatchNotExist struct {
	ID int64
}

// IsErrStopwatchNotExist checks if an error is a ErrStopwatchNotExist.
func IsErrStopwatchNotExist(err error) bool {
	_, ok := err.(ErrStopwatchNotExist)
	return ok
}

func (err ErrStopwatchNotExist) Error() string {
	return fmt.Sprintf("stopwatch does not exist [id: %d]", err.ID)
}

// ___________                     __              .______________.__
// \__    ___/___________    ____ |  | __ ____   __| _/\__    ___/|__| _____   ____
// |    |  \_  __ \__  \ _/ ___\|  |/ // __ \ / __ |   |    |   |  |/     \_/ __ \
// |    |   |  | \// __ \\  \___|    <\  ___// /_/ |   |    |   |  |  Y Y  \  ___/
// |____|   |__|  (____  /\___  >__|_ \\___  >____ |   |____|   |__|__|_|  /\___  >
// \/     \/     \/    \/     \/                     \/     \/

// ErrTrackedTimeNotExist represents a "TrackedTime Not Exist" kind of error.
type ErrTrackedTimeNotExist struct {
	ID int64
}

// IsErrTrackedTimeNotExist checks if an error is a ErrTrackedTimeNotExist.
func IsErrTrackedTimeNotExist(err error) bool {
	_, ok := err.(ErrTrackedTimeNotExist)
	return ok
}

func (err ErrTrackedTimeNotExist) Error() string {
	return fmt.Sprintf("tracked time does not exist [id: %d]", err.ID)
}

// .____          ___.          .__
// |    |   _____ \_ |__   ____ |  |
// |    |   \__  \ | __ \_/ __ \|  |
// |    |___ / __ \| \_\ \  ___/|  |__
// |_______ (____  /___  /\___  >____/
//         \/    \/    \/     \/

// ErrRepoLabelNotExist represents a "RepoLabelNotExist" kind of error.
type ErrRepoLabelNotExist struct {
	LabelID int64
	RepoID  int64
}

// IsErrRepoLabelNotExist checks if an error is a RepoErrLabelNotExist.
func IsErrRepoLabelNotExist(err error) bool {
	_, ok := err.(ErrRepoLabelNotExist)
	return ok
}

func (err ErrRepoLabelNotExist) Error() string {
	return fmt.Sprintf("label does not exist [label_id: %d, repo_id: %d]", err.LabelID, err.RepoID)
}

// ErrOrgLabelNotExist represents a "OrgLabelNotExist" kind of error.
type ErrOrgLabelNotExist struct {
	LabelID int64
	OrgID   int64
}

// IsErrOrgLabelNotExist checks if an error is a OrgErrLabelNotExist.
func IsErrOrgLabelNotExist(err error) bool {
	_, ok := err.(ErrOrgLabelNotExist)
	return ok
}

func (err ErrOrgLabelNotExist) Error() string {
	return fmt.Sprintf("label does not exist [label_id: %d, org_id: %d]", err.LabelID, err.OrgID)
}

// ErrLabelNotExist represents a "LabelNotExist" kind of error.
type ErrLabelNotExist struct {
	LabelID int64
}

// IsErrLabelNotExist checks if an error is a ErrLabelNotExist.
func IsErrLabelNotExist(err error) bool {
	_, ok := err.(ErrLabelNotExist)
	return ok
}

func (err ErrLabelNotExist) Error() string {
	return fmt.Sprintf("label does not exist [label_id: %d]", err.LabelID)
}

// __________                   __               __
// \______   \_______  ____    |__| ____   _____/  |_  ______
//  |     ___/\_  __ \/  _ \   |  |/ __ \_/ ___\   __\/  ___/
//  |    |     |  | \(  <_> )  |  \  ___/\  \___|  |  \___ \
//  |____|     |__|   \____/\__|  |\___  >\___  >__| /____  >
//                         \______|    \/     \/          \/

// ErrProjectNotExist represents a "ProjectNotExist" kind of error.
type ErrProjectNotExist struct {
	ID     int64
	RepoID int64
}

// IsErrProjectNotExist checks if an error is a ErrProjectNotExist
func IsErrProjectNotExist(err error) bool {
	_, ok := err.(ErrProjectNotExist)
	return ok
}

func (err ErrProjectNotExist) Error() string {
	return fmt.Sprintf("projects does not exist [id: %d]", err.ID)
}

// ErrProjectBoardNotExist represents a "ProjectBoardNotExist" kind of error.
type ErrProjectBoardNotExist struct {
	BoardID int64
}

// IsErrProjectBoardNotExist checks if an error is a ErrProjectBoardNotExist
func IsErrProjectBoardNotExist(err error) bool {
	_, ok := err.(ErrProjectBoardNotExist)
	return ok
}

func (err ErrProjectBoardNotExist) Error() string {
	return fmt.Sprintf("project board does not exist [id: %d]", err.BoardID)
}

//    _____  .__.__                   __
//   /     \ |__|  |   ____   _______/  |_  ____   ____   ____
//  /  \ /  \|  |  | _/ __ \ /  ___/\   __\/  _ \ /    \_/ __ \
// /    Y    \  |  |_\  ___/ \___ \  |  | (  <_> )   |  \  ___/
// \____|__  /__|____/\___  >____  > |__|  \____/|___|  /\___  >
//         \/             \/     \/                   \/     \/

// ErrMilestoneNotExist represents a "MilestoneNotExist" kind of error.
type ErrMilestoneNotExist struct {
	ID     int64
	RepoID int64
	Name   string
}

// IsErrMilestoneNotExist checks if an error is a ErrMilestoneNotExist.
func IsErrMilestoneNotExist(err error) bool {
	_, ok := err.(ErrMilestoneNotExist)
	return ok
}

func (err ErrMilestoneNotExist) Error() string {
	if len(err.Name) > 0 {
		return fmt.Sprintf("milestone does not exist [name: %s, repo_id: %d]", err.Name, err.RepoID)
	}
	return fmt.Sprintf("milestone does not exist [id: %d, repo_id: %d]", err.ID, err.RepoID)
}

// ___________
// \__    ___/___ _____    _____
//   |    |_/ __ \\__  \  /     \
//   |    |\  ___/ / __ \|  Y Y  \
//   |____| \___  >____  /__|_|  /
//              \/     \/      \/

// ErrTeamAlreadyExist represents a "TeamAlreadyExist" kind of error.
type ErrTeamAlreadyExist struct {
	OrgID int64
	Name  string
}

// IsErrTeamAlreadyExist checks if an error is a ErrTeamAlreadyExist.
func IsErrTeamAlreadyExist(err error) bool {
	_, ok := err.(ErrTeamAlreadyExist)
	return ok
}

func (err ErrTeamAlreadyExist) Error() string {
	return fmt.Sprintf("team already exists [org_id: %d, name: %s]", err.OrgID, err.Name)
}

// ErrTeamNotExist represents a "TeamNotExist" error
type ErrTeamNotExist struct {
	OrgID  int64
	TeamID int64
	Name   string
}

// IsErrTeamNotExist checks if an error is a ErrTeamNotExist.
func IsErrTeamNotExist(err error) bool {
	_, ok := err.(ErrTeamNotExist)
	return ok
}

func (err ErrTeamNotExist) Error() string {
	return fmt.Sprintf("team does not exist [org_id %d, team_id %d, name: %s]", err.OrgID, err.TeamID, err.Name)
}

//  ____ ___        .__                    .___
// |    |   \______ |  |   _________     __| _/
// |    |   /\____ \|  |  /  _ \__  \   / __ |
// |    |  / |  |_> >  |_(  <_> ) __ \_/ /_/ |
// |______/  |   __/|____/\____(____  /\____ |
//           |__|                   \/      \/
//

// ErrUploadNotExist represents a "UploadNotExist" kind of error.
type ErrUploadNotExist struct {
	ID   int64
	UUID string
}

// IsErrUploadNotExist checks if an error is a ErrUploadNotExist.
func IsErrUploadNotExist(err error) bool {
	_, ok := err.(ErrUploadNotExist)
	return ok
}

func (err ErrUploadNotExist) Error() string {
	return fmt.Sprintf("attachment does not exist [id: %d, uuid: %s]", err.ID, err.UUID)
}

// .___                            ________                                   .___                   .__
// |   | ______ ________ __   ____ \______ \   ____ ______   ____   ____    __| _/____   ____   ____ |__| ____   ______
// |   |/  ___//  ___/  |  \_/ __ \ |    |  \_/ __ \\____ \_/ __ \ /    \  / __ |/ __ \ /    \_/ ___\|  |/ __ \ /  ___/
// |   |\___ \ \___ \|  |  /\  ___/ |    `   \  ___/|  |_> >  ___/|   |  \/ /_/ \  ___/|   |  \  \___|  \  ___/ \___ \
// |___/____  >____  >____/  \___  >_______  /\___  >   __/ \___  >___|  /\____ |\___  >___|  /\___  >__|\___  >____  >
//          \/     \/            \/        \/     \/|__|        \/     \/      \/    \/     \/     \/        \/     \/

// ErrDependencyExists represents a "DependencyAlreadyExists" kind of error.
type ErrDependencyExists struct {
	IssueID      int64
	DependencyID int64
}

// IsErrDependencyExists checks if an error is a ErrDependencyExists.
func IsErrDependencyExists(err error) bool {
	_, ok := err.(ErrDependencyExists)
	return ok
}

func (err ErrDependencyExists) Error() string {
	return fmt.Sprintf("issue dependency does already exist [issue id: %d, dependency id: %d]", err.IssueID, err.DependencyID)
}

// ErrDependencyNotExists represents a "DependencyAlreadyExists" kind of error.
type ErrDependencyNotExists struct {
	IssueID      int64
	DependencyID int64
}

// IsErrDependencyNotExists checks if an error is a ErrDependencyExists.
func IsErrDependencyNotExists(err error) bool {
	_, ok := err.(ErrDependencyNotExists)
	return ok
}

func (err ErrDependencyNotExists) Error() string {
	return fmt.Sprintf("issue dependency does not exist [issue id: %d, dependency id: %d]", err.IssueID, err.DependencyID)
}

// ErrCircularDependency represents a "DependencyCircular" kind of error.
type ErrCircularDependency struct {
	IssueID      int64
	DependencyID int64
}

// IsErrCircularDependency checks if an error is a ErrCircularDependency.
func IsErrCircularDependency(err error) bool {
	_, ok := err.(ErrCircularDependency)
	return ok
}

func (err ErrCircularDependency) Error() string {
	return fmt.Sprintf("circular dependencies exists (two issues blocking each other) [issue id: %d, dependency id: %d]", err.IssueID, err.DependencyID)
}

// ErrDependenciesLeft represents an error where the issue you're trying to close still has dependencies left.
type ErrDependenciesLeft struct {
	IssueID int64
}

// IsErrDependenciesLeft checks if an error is a ErrDependenciesLeft.
func IsErrDependenciesLeft(err error) bool {
	_, ok := err.(ErrDependenciesLeft)
	return ok
}

func (err ErrDependenciesLeft) Error() string {
	return fmt.Sprintf("issue has open dependencies [issue id: %d]", err.IssueID)
}

// ErrUnknownDependencyType represents an error where an unknown dependency type was passed
type ErrUnknownDependencyType struct {
	Type DependencyType
}

// IsErrUnknownDependencyType checks if an error is ErrUnknownDependencyType
func IsErrUnknownDependencyType(err error) bool {
	_, ok := err.(ErrUnknownDependencyType)
	return ok
}

func (err ErrUnknownDependencyType) Error() string {
	return fmt.Sprintf("unknown dependency type [type: %d]", err.Type)
}

//  __________            .__
//  \______   \ _______  _|__| ______  _  __
//  |       _// __ \  \/ /  |/ __ \ \/ \/ /
//  |    |   \  ___/\   /|  \  ___/\     /
//  |____|_  /\___  >\_/ |__|\___  >\/\_/
//  \/     \/             \/

// ErrReviewNotExist represents a "ReviewNotExist" kind of error.
type ErrReviewNotExist struct {
	ID int64
}

// IsErrReviewNotExist checks if an error is a ErrReviewNotExist.
func IsErrReviewNotExist(err error) bool {
	_, ok := err.(ErrReviewNotExist)
	return ok
}

func (err ErrReviewNotExist) Error() string {
	return fmt.Sprintf("review does not exist [id: %d]", err.ID)
}

// ErrNotValidReviewRequest an not allowed review request modify
type ErrNotValidReviewRequest struct {
	Reason string
	UserID int64
	RepoID int64
}

// IsErrNotValidReviewRequest checks if an error is a ErrNotValidReviewRequest.
func IsErrNotValidReviewRequest(err error) bool {
	_, ok := err.(ErrNotValidReviewRequest)
	return ok
}

func (err ErrNotValidReviewRequest) Error() string {
	return fmt.Sprintf("%s [user_id: %d, repo_id: %d]",
		err.Reason,
		err.UserID,
		err.RepoID)
}<|MERGE_RESOLUTION|>--- conflicted
+++ resolved
@@ -138,273 +138,6 @@
 	return fmt.Sprintf("Invalid wiki filename: %s", err.FileName)
 }
 
-<<<<<<< HEAD
-// __________     ___.   .__  .__          ____  __.
-// \______   \__ _\_ |__ |  | |__| ____   |    |/ _|____ ___.__.
-//  |     ___/  |  \ __ \|  | |  |/ ___\  |      <_/ __ <   |  |
-//  |    |   |  |  / \_\ \  |_|  \  \___  |    |  \  ___/\___  |
-//  |____|   |____/|___  /____/__|\___  > |____|__ \___  > ____|
-//                     \/             \/          \/   \/\/
-
-// ErrKeyUnableVerify represents a "KeyUnableVerify" kind of error.
-type ErrKeyUnableVerify struct {
-	Result string
-}
-
-// IsErrKeyUnableVerify checks if an error is a ErrKeyUnableVerify.
-func IsErrKeyUnableVerify(err error) bool {
-	_, ok := err.(ErrKeyUnableVerify)
-	return ok
-}
-
-func (err ErrKeyUnableVerify) Error() string {
-	return fmt.Sprintf("Unable to verify key content [result: %s]", err.Result)
-}
-
-// ErrKeyNotExist represents a "KeyNotExist" kind of error.
-type ErrKeyNotExist struct {
-	ID int64
-}
-
-// IsErrKeyNotExist checks if an error is a ErrKeyNotExist.
-func IsErrKeyNotExist(err error) bool {
-	_, ok := err.(ErrKeyNotExist)
-	return ok
-}
-
-func (err ErrKeyNotExist) Error() string {
-	return fmt.Sprintf("public key does not exist [id: %d]", err.ID)
-}
-
-// ErrKeyAlreadyExist represents a "KeyAlreadyExist" kind of error.
-type ErrKeyAlreadyExist struct {
-	OwnerID     int64
-	Fingerprint string
-	Content     string
-}
-
-// IsErrKeyAlreadyExist checks if an error is a ErrKeyAlreadyExist.
-func IsErrKeyAlreadyExist(err error) bool {
-	_, ok := err.(ErrKeyAlreadyExist)
-	return ok
-}
-
-func (err ErrKeyAlreadyExist) Error() string {
-	return fmt.Sprintf("public key already exists [owner_id: %d, finger_print: %s, content: %s]",
-		err.OwnerID, err.Fingerprint, err.Content)
-}
-
-// ErrKeyNameAlreadyUsed represents a "KeyNameAlreadyUsed" kind of error.
-type ErrKeyNameAlreadyUsed struct {
-	OwnerID int64
-	Name    string
-}
-
-// IsErrKeyNameAlreadyUsed checks if an error is a ErrKeyNameAlreadyUsed.
-func IsErrKeyNameAlreadyUsed(err error) bool {
-	_, ok := err.(ErrKeyNameAlreadyUsed)
-	return ok
-}
-
-func (err ErrKeyNameAlreadyUsed) Error() string {
-	return fmt.Sprintf("public key already exists [owner_id: %d, name: %s]", err.OwnerID, err.Name)
-}
-
-// ErrSSHInvalidTokenSignature represents a "ErrSSHInvalidTokenSignature" kind of error.
-type ErrSSHInvalidTokenSignature struct {
-	Wrapped     error
-	Fingerprint string
-}
-
-// IsErrSSHInvalidTokenSignature checks if an error is a ErrSSHInvalidTokenSignature.
-func IsErrSSHInvalidTokenSignature(err error) bool {
-	_, ok := err.(ErrSSHInvalidTokenSignature)
-	return ok
-}
-
-func (err ErrSSHInvalidTokenSignature) Error() string {
-	return "the provided signature does not sign the token with the provided key"
-}
-
-// ErrGPGNoEmailFound represents a "ErrGPGNoEmailFound" kind of error.
-type ErrGPGNoEmailFound struct {
-	FailedEmails []string
-	ID           string
-}
-
-// IsErrGPGNoEmailFound checks if an error is a ErrGPGNoEmailFound.
-func IsErrGPGNoEmailFound(err error) bool {
-	_, ok := err.(ErrGPGNoEmailFound)
-	return ok
-}
-
-func (err ErrGPGNoEmailFound) Error() string {
-	return fmt.Sprintf("none of the emails attached to the GPG key could be found: %v", err.FailedEmails)
-}
-
-// ErrGPGInvalidTokenSignature represents a "ErrGPGInvalidTokenSignature" kind of error.
-type ErrGPGInvalidTokenSignature struct {
-	Wrapped error
-	ID      string
-}
-
-// IsErrGPGInvalidTokenSignature checks if an error is a ErrGPGInvalidTokenSignature.
-func IsErrGPGInvalidTokenSignature(err error) bool {
-	_, ok := err.(ErrGPGInvalidTokenSignature)
-	return ok
-}
-
-func (err ErrGPGInvalidTokenSignature) Error() string {
-	return "the provided signature does not sign the token with the provided key"
-}
-
-// ErrGPGKeyParsing represents a "ErrGPGKeyParsing" kind of error.
-type ErrGPGKeyParsing struct {
-	ParseError error
-}
-
-// IsErrGPGKeyParsing checks if an error is a ErrGPGKeyParsing.
-func IsErrGPGKeyParsing(err error) bool {
-	_, ok := err.(ErrGPGKeyParsing)
-	return ok
-}
-
-func (err ErrGPGKeyParsing) Error() string {
-	return fmt.Sprintf("failed to parse gpg key %s", err.ParseError.Error())
-}
-
-// ErrGPGKeyNotExist represents a "GPGKeyNotExist" kind of error.
-type ErrGPGKeyNotExist struct {
-	ID int64
-}
-
-// IsErrGPGKeyNotExist checks if an error is a ErrGPGKeyNotExist.
-func IsErrGPGKeyNotExist(err error) bool {
-	_, ok := err.(ErrGPGKeyNotExist)
-	return ok
-}
-
-func (err ErrGPGKeyNotExist) Error() string {
-	return fmt.Sprintf("public gpg key does not exist [id: %d]", err.ID)
-}
-
-// ErrGPGKeyImportNotExist represents a "GPGKeyImportNotExist" kind of error.
-type ErrGPGKeyImportNotExist struct {
-	ID string
-}
-
-// IsErrGPGKeyImportNotExist checks if an error is a ErrGPGKeyImportNotExist.
-func IsErrGPGKeyImportNotExist(err error) bool {
-	_, ok := err.(ErrGPGKeyImportNotExist)
-	return ok
-}
-
-func (err ErrGPGKeyImportNotExist) Error() string {
-	return fmt.Sprintf("public gpg key import does not exist [id: %s]", err.ID)
-}
-
-// ErrGPGKeyIDAlreadyUsed represents a "GPGKeyIDAlreadyUsed" kind of error.
-type ErrGPGKeyIDAlreadyUsed struct {
-	KeyID string
-}
-
-// IsErrGPGKeyIDAlreadyUsed checks if an error is a ErrKeyNameAlreadyUsed.
-func IsErrGPGKeyIDAlreadyUsed(err error) bool {
-	_, ok := err.(ErrGPGKeyIDAlreadyUsed)
-	return ok
-}
-
-func (err ErrGPGKeyIDAlreadyUsed) Error() string {
-	return fmt.Sprintf("public key already exists [key_id: %s]", err.KeyID)
-}
-
-// ErrGPGKeyAccessDenied represents a "GPGKeyAccessDenied" kind of Error.
-type ErrGPGKeyAccessDenied struct {
-	UserID int64
-	KeyID  int64
-}
-
-// IsErrGPGKeyAccessDenied checks if an error is a ErrGPGKeyAccessDenied.
-func IsErrGPGKeyAccessDenied(err error) bool {
-	_, ok := err.(ErrGPGKeyAccessDenied)
-	return ok
-}
-
-// Error pretty-prints an error of type ErrGPGKeyAccessDenied.
-func (err ErrGPGKeyAccessDenied) Error() string {
-	return fmt.Sprintf("user does not have access to the key [user_id: %d, key_id: %d]",
-		err.UserID, err.KeyID)
-}
-
-// ErrKeyAccessDenied represents a "KeyAccessDenied" kind of error.
-type ErrKeyAccessDenied struct {
-	UserID int64
-	KeyID  int64
-	Note   string
-}
-
-// IsErrKeyAccessDenied checks if an error is a ErrKeyAccessDenied.
-func IsErrKeyAccessDenied(err error) bool {
-	_, ok := err.(ErrKeyAccessDenied)
-	return ok
-}
-
-func (err ErrKeyAccessDenied) Error() string {
-	return fmt.Sprintf("user does not have access to the key [user_id: %d, key_id: %d, note: %s]",
-		err.UserID, err.KeyID, err.Note)
-}
-
-// ErrDeployKeyNotExist represents a "DeployKeyNotExist" kind of error.
-type ErrDeployKeyNotExist struct {
-	ID     int64
-	KeyID  int64
-	RepoID int64
-}
-
-// IsErrDeployKeyNotExist checks if an error is a ErrDeployKeyNotExist.
-func IsErrDeployKeyNotExist(err error) bool {
-	_, ok := err.(ErrDeployKeyNotExist)
-	return ok
-}
-
-func (err ErrDeployKeyNotExist) Error() string {
-	return fmt.Sprintf("Deploy key does not exist [id: %d, key_id: %d, repo_id: %d]", err.ID, err.KeyID, err.RepoID)
-}
-
-// ErrDeployKeyAlreadyExist represents a "DeployKeyAlreadyExist" kind of error.
-type ErrDeployKeyAlreadyExist struct {
-	KeyID  int64
-	RepoID int64
-}
-
-// IsErrDeployKeyAlreadyExist checks if an error is a ErrDeployKeyAlreadyExist.
-func IsErrDeployKeyAlreadyExist(err error) bool {
-	_, ok := err.(ErrDeployKeyAlreadyExist)
-	return ok
-}
-
-func (err ErrDeployKeyAlreadyExist) Error() string {
-	return fmt.Sprintf("public key already exists [key_id: %d, repo_id: %d]", err.KeyID, err.RepoID)
-}
-
-// ErrDeployKeyNameAlreadyUsed represents a "DeployKeyNameAlreadyUsed" kind of error.
-type ErrDeployKeyNameAlreadyUsed struct {
-	RepoID int64
-	Name   string
-}
-
-// IsErrDeployKeyNameAlreadyUsed checks if an error is a ErrDeployKeyNameAlreadyUsed.
-func IsErrDeployKeyNameAlreadyUsed(err error) bool {
-	_, ok := err.(ErrDeployKeyNameAlreadyUsed)
-	return ok
-}
-
-func (err ErrDeployKeyNameAlreadyUsed) Error() string {
-	return fmt.Sprintf("public key with name already exists [repo_id: %d, name: %s]", err.RepoID, err.Name)
-}
-
-=======
->>>>>>> 6d417298
 //    _____                                   ___________     __
 //   /  _  \   ____  ____  ____   ______ _____\__    ___/___ |  | __ ____   ____
 //  /  /_\  \_/ ___\/ ___\/ __ \ /  ___//  ___/ |    | /  _ \|  |/ // __ \ /    \
